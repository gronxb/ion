import path from "path";
import fs from "fs/promises";
import { exec } from "child_process";
import esbuild, { BuildOptions, BuildResult } from "esbuild";
import pulumi from "@pulumi/pulumi";
import { findAbove } from "../util/fs.js";
import { FunctionArgs } from "../components/aws/function.js";
import fsSync from "fs";

export async function build(
  name: string,
  input: pulumi.Unwrap<FunctionArgs> & {
    links?: {
      name: string;
      properties: any;
    }[];
  },
) {
  const out = path.join($cli.paths.work, "artifacts", `${name}-src`);
  const sourcemapOut = path.join($cli.paths.work, "artifacts", `${name}-map`);
  await fs.rm(out, { recursive: true, force: true });
  await fs.mkdir(out, { recursive: true });
  await fs.mkdir(sourcemapOut, { recursive: true });

  const parsed = path.parse(input.handler!);
  const file = [".ts", ".tsx", ".mts", ".cts", ".js", ".jsx", ".mjs", ".cjs"]
    .map((ext) => path.join(parsed.dir, parsed.name + ext))
    .find((file) => fsSync.existsSync(file))!;
  if (!file)
    return {
      type: "error" as const,
      errors: [`Could not find file for handler "${input.handler}"`],
    };

  const nodejs = input.nodejs || {};
  const isESM = (nodejs.format || "esm") === "esm";

  const relative = path.relative($cli.paths.root, path.resolve(parsed.dir));

  const extension = isESM ? ".mjs" : ".cjs";
  const target = path.join(
    out,
    !relative.startsWith("..") && !path.isAbsolute(input.handler!)
      ? relative
      : "",
    // Lambda handler can only contain 1 dot separating the file name and function name
    parsed.name.replace(".", "-") + extension,
  );
  const handler = path
    .relative(out, target.replace(extension, parsed.ext))
    .split(path.sep)
    .join(path.posix.sep);

  // Rebuilt using existing esbuild context
  const forceExternal = ["sharp", "pg-native"];
  const { external, ...override } = nodejs.esbuild || {};
  const links = Object.fromEntries(
    input.links?.map((item) => [item.name, item.properties]) || [],
  );
  const options: BuildOptions = {
    entryPoints: [path.resolve(file)],
    platform: "node",
    external: [
      ...forceExternal,
      ...(nodejs.install || []),
      ...(external || []),
    ],
    loader: nodejs.loader,
    keepNames: true,
    bundle: true,
    logLevel: "silent",
    splitting: nodejs.splitting,
    metafile: true,
    outExtension: nodejs.splitting ? { ".js": ".mjs" } : undefined,
    ...(isESM
      ? {
          format: "esm",
          target: "esnext",
          mainFields: ["module", "main"],
          banner: {
            js: [
              `import { createRequire as topLevelCreateRequire } from 'module';`,
              `const require = topLevelCreateRequire(import.meta.url);`,
              `import { fileURLToPath as topLevelFileUrlToPath, URL as topLevelURL } from "url"`,
              `const __filename = topLevelFileUrlToPath(import.meta.url)`,
              `const __dirname = topLevelFileUrlToPath(new topLevelURL(".", import.meta.url))`,
              `globalThis.$SST_LINKS = ${JSON.stringify(links)};`,
              nodejs.banner || "",
            ].join("\n"),
          },
        }
      : {
          format: "cjs",
          target: "node14",
          banner: {
            js: [
              `globalThis.$SST_LINKS = ${JSON.stringify(links)};`,
              nodejs.banner || "",
            ].join("\n"),
          },
        }),
    outfile: !nodejs.splitting ? target : undefined,
    outdir: nodejs.splitting ? path.dirname(target) : undefined,
    // always generate sourcemaps in local
    // never generate sourcemaps if explicitly false
    // otherwise generate sourcemaps
    sourcemap: nodejs.sourcemap === false ? false : true,
    minify: nodejs.minify,
    ...override,
  };

  try {
    const result = await esbuild.build(options);

    // Install node_modules
    const installPackages = [
      ...(nodejs.install || []),
      ...forceExternal
        .filter((pkg) => !external?.includes(pkg))
        .filter((pkg) =>
          Object.values(result.metafile?.inputs || {}).some(({ imports }) =>
            imports.some(({ path }) => path === pkg),
          ),
        ),
    ];

    // TODO bubble up the warnings
    const warnings: string[] = [];
    Object.entries(result.metafile?.inputs || {}).forEach(
      ([inputPath, { imports }]) =>
        imports
          .filter(({ path }) => path.includes("sst/constructs"))
          .forEach(({ path }) => {
            warnings.push(
              `You are importing from "${path}" in "${inputPath}". Did you mean to import from "sst/node"?`,
            );
          }),
    );

    if (installPackages.length) {
      const src = await findAbove(parsed.dir, "package.json");
      if (!src) {
        return {
          type: "error" as const,
          errors: [
            `Could not find package.json for handler "${input.handler}"`,
          ],
        };
      }
      const json = JSON.parse(
        await fs
          .readFile(path.join(src, "package.json"))
          .then((x) => x.toString()),
      );
      await fs.writeFile(
        path.join(out, "package.json"),
        JSON.stringify({
          dependencies: Object.fromEntries(
            installPackages.map((x) => [x, json.dependencies?.[x] || "*"]),
          ),
        }),
      );
<<<<<<< HEAD
      const cmd = [
        "npm install",
        "--platform=linux",
        input.architecture === "arm64" ? "--arch=arm64" : "--arch=x64",
        // support npm versions 10 and above
        "--os=linux",
        input.architecture === "arm64" ? "--cpu=arm64" : "--cpu=x64",
      ];
=======
      const cmd = ["npm install"];
      if (installPackages.includes("sharp")) {
        cmd.push(
          "--os=linux --libc=glibc",
          input.architecture === "arm64" ? "--arch=arm64" : "--arch=x64",
        );
      }
>>>>>>> 62c5a69c
      await new Promise<void>((resolve, reject) => {
        exec(cmd.join(" "), { cwd: out }, (error) => {
          if (error) {
            reject(error);
          }
          resolve();
        });
      });
    }

    const moveSourcemap = async () => {
      if (nodejs.sourcemap) return;

      const map = Object.keys(result.metafile?.outputs || {}).find((item) =>
        item.endsWith(".map"),
      );
      if (!map) return;

      const oldPath = path.resolve(out, map);
      const newPath = path.join(sourcemapOut, path.basename(map));
      await fs.rename(oldPath, newPath);
      return newPath;
    };

    return {
      type: "success" as const,
      out,
      handler,
      sourcemap: await moveSourcemap(),
    };
  } catch (ex: any) {
    const result = ex as BuildResult;
    if ("errors" in result) {
      return {
        type: "error" as const,
        errors: result.errors.flatMap((x) => [x.text]).filter(Boolean),
      };
    }

    return {
      type: "error" as const,
      errors: [ex.toString()],
    };
  }
}<|MERGE_RESOLUTION|>--- conflicted
+++ resolved
@@ -160,7 +160,6 @@
           ),
         }),
       );
-<<<<<<< HEAD
       const cmd = [
         "npm install",
         "--platform=linux",
@@ -169,15 +168,6 @@
         "--os=linux",
         input.architecture === "arm64" ? "--cpu=arm64" : "--cpu=x64",
       ];
-=======
-      const cmd = ["npm install"];
-      if (installPackages.includes("sharp")) {
-        cmd.push(
-          "--os=linux --libc=glibc",
-          input.architecture === "arm64" ? "--arch=arm64" : "--arch=x64",
-        );
-      }
->>>>>>> 62c5a69c
       await new Promise<void>((resolve, reject) => {
         exec(cmd.join(" "), { cwd: out }, (error) => {
           if (error) {
